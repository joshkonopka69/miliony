--- conflicted
+++ resolved
@@ -54,10 +54,7 @@
 
       <BottomNavBar 
         activeTab="Home"
-<<<<<<< HEAD
-=======
         onProfilePress={() => navigation.navigate('Profile')}
->>>>>>> 19a78039
         onAddPress={() => setShowEventModal(true)}
       />
     </SafeAreaView>
