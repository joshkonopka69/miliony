--- conflicted
+++ resolved
@@ -1,8 +1,3 @@
-<<<<<<< HEAD
-import React, { useRef, useEffect } from 'react';
-import { View, Text, StyleSheet, TouchableOpacity, SafeAreaView, StatusBar, ScrollView, Animated } from 'react-native';
-import { useAppNavigation } from '../navigation';
-=======
 import React, { useRef, useEffect, useState } from 'react';
 import { View, Text, StyleSheet, TouchableOpacity, SafeAreaView, StatusBar, Animated, Dimensions, Modal } from 'react-native';
 import { useAppNavigation } from '../navigation/hooks-only';
@@ -41,36 +36,44 @@
     </View>
   </View>
 );
->>>>>>> 19a78039
 
 export default function WelcomeScreen() {
   const navigation = useAppNavigation();
+  const { t, language, setLanguage, availableLanguages } = useTranslation();
+  const [showLanguageModal, setShowLanguageModal] = useState(false);
+  
   const fadeAnim = useRef(new Animated.Value(0)).current;
-  const slideAnim = useRef(new Animated.Value(50)).current;
+  const slideAnim = useRef(new Animated.Value(30)).current;
+  const scaleAnim = useRef(new Animated.Value(0.8)).current;
 
   useEffect(() => {
-    // Fade in animation on component mount
-    Animated.parallel([
-      Animated.timing(fadeAnim, {
+    // Staggered animation sequence for more natural feel
+    Animated.sequence([
+      Animated.timing(scaleAnim, {
         toValue: 1,
-        duration: 1000,
+        duration: 600,
         useNativeDriver: true,
       }),
-      Animated.timing(slideAnim, {
-        toValue: 0,
-        duration: 800,
-        useNativeDriver: true,
-      }),
+      Animated.parallel([
+        Animated.timing(fadeAnim, {
+          toValue: 1,
+          duration: 800,
+          useNativeDriver: true,
+        }),
+        Animated.timing(slideAnim, {
+          toValue: 0,
+          duration: 700,
+          useNativeDriver: true,
+        }),
+      ]),
     ]).start();
   }, []);
 
   const handleGoogleAuth = () => {
-    // TODO: Implement Google authentication
     navigation.navigate('Auth');
   };
 
   const handleAppleAuth = () => {
-    // TODO: Implement Apple authentication
     navigation.navigate('Auth');
   };
 
@@ -78,8 +81,6 @@
     navigation.navigate('Auth');
   };
 
-<<<<<<< HEAD
-=======
   const handleLanguageSelect = (selectedLanguage: Language) => {
     setLanguage(selectedLanguage);
     setShowLanguageModal(false);
@@ -90,71 +91,80 @@
     return currentLang?.name || 'English';
   };
 
->>>>>>> 19a78039
   const handleTestScreen = () => {
     navigation.navigate('EventTest');
   };
 
-<<<<<<< HEAD
-
-=======
->>>>>>> 19a78039
   return (
     <SafeAreaView style={styles.container}>
       <StatusBar barStyle="dark-content" backgroundColor="#ffffff" />
       
       <View style={styles.content}>
-        {/* Main Content */}
+        {/* Header with Logo and Title */}
         <Animated.View 
           style={[
-            styles.main,
+            styles.header,
+            {
+              opacity: fadeAnim,
+              transform: [
+                { translateY: slideAnim },
+                { scale: scaleAnim }
+              ],
+            },
+          ]}
+        >
+          <SMLogo size={72} />
+          <Text style={styles.title}>{t.welcome.title}</Text>
+          <Text style={styles.subtitle}>
+            {t.welcome.subtitle}
+          </Text>
+        </Animated.View>
+
+        {/* Authentication Section */}
+        <Animated.View 
+          style={[
+            styles.authSection,
             {
               opacity: fadeAnim,
               transform: [{ translateY: slideAnim }],
             },
           ]}
         >
-          {/* Location Icon */}
-          <View style={styles.iconContainer}>
-            <Text style={styles.locationIcon}>📍</Text>
-          </View>
-
-          {/* Title and Subtitle */}
-          <Text style={styles.title}>Sportsmap</Text>
-          <Text style={styles.subtitle}>Find games and players nearby</Text>
-        </Animated.View>
-
-        {/* Authentication Buttons */}
-        <View style={styles.authSection}>
           <View style={styles.buttonContainer}>
             {/* Google Button */}
             <TouchableOpacity 
               style={styles.googleButton}
               onPress={handleGoogleAuth}
-              activeOpacity={0.8}
+              activeOpacity={0.7}
             >
-              <Text style={styles.googleIcon}>G</Text>
-              <Text style={styles.googleButtonText}>Continue with Google</Text>
+              <GoogleIcon size={20} />
+              <Text style={styles.googleButtonText}>{t.welcome.continueWithGoogle}</Text>
             </TouchableOpacity>
 
             {/* Apple Button */}
             <TouchableOpacity 
               style={styles.appleButton}
               onPress={handleAppleAuth}
-              activeOpacity={0.8}
+              activeOpacity={0.7}
             >
-              <Text style={styles.appleIcon}>🍎</Text>
-              <Text style={styles.appleButtonText}>Continue with Apple</Text>
+              <AppleIcon size={20} />
+              <Text style={styles.appleButtonText}>{t.welcome.continueWithApple}</Text>
             </TouchableOpacity>
+
+            {/* Divider */}
+            <View style={styles.divider}>
+              <View style={styles.dividerLine} />
+              <Text style={styles.dividerText}>or</Text>
+              <View style={styles.dividerLine} />
+            </View>
 
             {/* Email Button */}
             <TouchableOpacity 
               style={styles.emailButton}
               onPress={handleEmailAuth}
-              activeOpacity={0.8}
+              activeOpacity={0.7}
             >
-              <Text style={styles.emailIcon}>✉️</Text>
-              <Text style={styles.emailButtonText}>Continue with Email</Text>
+              <Text style={styles.emailButtonText}>{t.welcome.signUpWithEmail}</Text>
             </TouchableOpacity>
 
             {/* Test Button */}
@@ -170,12 +180,63 @@
 
           {/* Terms and Privacy */}
           <Text style={styles.termsText}>
-            By continuing, you agree to our{' '}
-            <Text style={styles.linkText}>Terms of Service</Text> and{' '}
-            <Text style={styles.linkText}>Privacy Policy</Text>.
+            {t.welcome.termsText}{' '}
+            <Text style={styles.linkText}>{t.welcome.termsOfService}</Text> and{' '}
+            <Text style={styles.linkText}>{t.welcome.privacyPolicy}</Text>
           </Text>
+
+          {/* Language Selection */}
+          <TouchableOpacity 
+            style={styles.languageButton}
+            onPress={() => setShowLanguageModal(true)}
+            activeOpacity={0.7}
+          >
+            <Text style={styles.languageButtonText}>🌐 {getCurrentLanguageName()}</Text>
+          </TouchableOpacity>
+        </Animated.View>
+      </View>
+
+      {/* Language Selection Modal */}
+      <Modal
+        visible={showLanguageModal}
+        transparent={true}
+        animationType="fade"
+        onRequestClose={() => setShowLanguageModal(false)}
+      >
+        <View style={styles.modalOverlay}>
+          <View style={styles.modalContent}>
+            <Text style={styles.modalTitle}>{t.welcome.selectLanguage}</Text>
+            {availableLanguages.map((lang) => (
+              <TouchableOpacity
+                key={lang.code}
+                style={[
+                  styles.languageOption,
+                  language === lang.code && styles.languageOptionSelected
+                ]}
+                onPress={() => handleLanguageSelect(lang.code)}
+                activeOpacity={0.7}
+              >
+                <Text style={[
+                  styles.languageOptionText,
+                  language === lang.code && styles.languageOptionTextSelected
+                ]}>
+                  {lang.name}
+                </Text>
+                {language === lang.code && (
+                  <Text style={styles.checkmark}>✓</Text>
+                )}
+              </TouchableOpacity>
+            ))}
+            <TouchableOpacity
+              style={styles.modalCloseButton}
+              onPress={() => setShowLanguageModal(false)}
+              activeOpacity={0.7}
+            >
+              <Text style={styles.modalCloseText}>Close</Text>
+            </TouchableOpacity>
+          </View>
         </View>
-      </View>
+      </Modal>
     </SafeAreaView>
   );
 }
@@ -188,107 +249,199 @@
   content: {
     flex: 1,
     justifyContent: 'space-between',
-    paddingTop: 64,
-    paddingBottom: 32,
-  },
-  main: {
+    paddingTop: 60,
+    paddingBottom: 40,
+    paddingHorizontal: 24,
+  },
+  header: {
     flex: 1,
     justifyContent: 'center',
     alignItems: 'center',
-    paddingHorizontal: 16,
-  },
-  iconContainer: {
-    marginBottom: 16,
-  },
-  locationIcon: {
-    fontSize: 64,
-    color: '#f9bc06',
+    paddingTop: 40,
+  },
+  logoContainer: {
+    marginBottom: 24,
+    alignItems: 'center',
+    justifyContent: 'center',
+  },
+  logoBackground: {
+    width: '100%',
+    height: '100%',
+    backgroundColor: '#FFD700',
+    borderRadius: 16,
+    alignItems: 'center',
+    justifyContent: 'center',
+    shadowColor: '#FFD700',
+    shadowOffset: {
+      width: 0,
+      height: 4,
+    },
+    shadowOpacity: 0.3,
+    shadowRadius: 8,
+    elevation: 8,
+  },
+  logoText: {
+    fontWeight: '800',
+    color: '#000000',
+    letterSpacing: -1,
+    fontFamily: 'System',
   },
   title: {
-    fontSize: 36,
-    fontWeight: 'bold',
-    color: '#181611',
+    fontSize: 32,
+    fontWeight: '700',
+    color: '#1a1a1a',
     textAlign: 'center',
-    letterSpacing: -0.5,
-    lineHeight: 40,
-    marginBottom: 8,
+    letterSpacing: -0.8,
+    marginBottom: 12,
+    lineHeight: 38,
   },
   subtitle: {
-    fontSize: 18,
-    fontWeight: 'normal',
-    color: '#575757',
+    fontSize: 16,
+    fontWeight: '400',
+    color: '#666666',
     textAlign: 'center',
-    lineHeight: 24,
+    lineHeight: 22,
+    paddingHorizontal: 20,
   },
   authSection: {
     alignItems: 'center',
-    paddingHorizontal: 16,
+    width: '100%',
   },
   buttonContainer: {
     width: '100%',
-    maxWidth: 384,
-    gap: 16,
+    maxWidth: 320,
+    gap: 12,
   },
   googleButton: {
     flexDirection: 'row',
     alignItems: 'center',
     justifyContent: 'center',
-    gap: 12,
-    height: 56,
+    height: 52,
     backgroundColor: '#ffffff',
-    borderWidth: 1,
-    borderColor: '#e4e4e7',
-    borderRadius: 28,
-    paddingHorizontal: 20,
+    borderWidth: 1.5,
+    borderColor: '#e1e5e9',
+    borderRadius: 12,
+    paddingHorizontal: 16,
+    shadowColor: '#000',
+    shadowOffset: {
+      width: 0,
+      height: 1,
+    },
+    shadowOpacity: 0.05,
+    shadowRadius: 2,
+    elevation: 1,
+  },
+  googleIconContainer: {
+    marginRight: 12,
+    alignItems: 'center',
+    justifyContent: 'center',
   },
   googleIcon: {
-    fontSize: 20,
-    fontWeight: 'bold',
-    color: '#4285f4',
+    width: 20,
+    height: 20,
+    borderRadius: 10,
+    backgroundColor: '#ffffff',
+    alignItems: 'center',
+    justifyContent: 'center',
+    borderWidth: 0.5,
+    borderColor: '#dadce0',
+    shadowColor: '#000',
+    shadowOffset: {
+      width: 0,
+      height: 1,
+    },
+    shadowOpacity: 0.1,
+    shadowRadius: 1,
+    elevation: 1,
+  },
+  googleIconText: {
+    fontSize: 12,
+    fontWeight: '700',
+    color: '#4285F4',
+    textAlign: 'center',
+    lineHeight: 12,
   },
   googleButtonText: {
-    fontSize: 16,
-    fontWeight: '500',
-    color: '#575757',
-    letterSpacing: 0.24,
+    fontSize: 15,
+    fontWeight: '500',
+    color: '#3c4043',
+    letterSpacing: 0.2,
   },
   appleButton: {
     flexDirection: 'row',
     alignItems: 'center',
     justifyContent: 'center',
-    gap: 12,
-    height: 56,
+    height: 52,
     backgroundColor: '#000000',
-    borderRadius: 28,
-    paddingHorizontal: 20,
+    borderRadius: 12,
+    paddingHorizontal: 16,
+    shadowColor: '#000',
+    shadowOffset: {
+      width: 0,
+      height: 2,
+    },
+    shadowOpacity: 0.1,
+    shadowRadius: 4,
+    elevation: 2,
+  },
+  appleIconContainer: {
+    marginRight: 12,
+    alignItems: 'center',
+    justifyContent: 'center',
   },
   appleIcon: {
-    fontSize: 20,
+    width: 20,
+    height: 20,
+    alignItems: 'center',
+    justifyContent: 'center',
+  },
+  appleSquare: {
+    alignItems: 'center',
+    justifyContent: 'center',
   },
   appleButtonText: {
-    fontSize: 16,
+    fontSize: 15,
     fontWeight: '500',
     color: '#ffffff',
-    letterSpacing: 0.24,
+    letterSpacing: 0.2,
+  },
+  divider: {
+    flexDirection: 'row',
+    alignItems: 'center',
+    marginVertical: 8,
+  },
+  dividerLine: {
+    flex: 1,
+    height: 1,
+    backgroundColor: '#e1e5e9',
+  },
+  dividerText: {
+    fontSize: 13,
+    color: '#8e8e93',
+    marginHorizontal: 16,
+    fontWeight: '500',
   },
   emailButton: {
-    flexDirection: 'row',
-    alignItems: 'center',
-    justifyContent: 'center',
-    gap: 12,
-    height: 56,
-    backgroundColor: '#f9bc06',
-    borderRadius: 28,
-    paddingHorizontal: 20,
-  },
-  emailIcon: {
-    fontSize: 20,
+    alignItems: 'center',
+    justifyContent: 'center',
+    height: 52,
+    backgroundColor: '#FFD700',
+    borderRadius: 12,
+    paddingHorizontal: 16,
+    shadowColor: '#FFD700',
+    shadowOffset: {
+      width: 0,
+      height: 2,
+    },
+    shadowOpacity: 0.2,
+    shadowRadius: 4,
+    elevation: 3,
   },
   emailButtonText: {
-    fontSize: 16,
-    fontWeight: 'bold',
-    color: '#181611',
-    letterSpacing: 0.24,
+    fontSize: 15,
+    fontWeight: '600',
+    color: '#000000',
+    letterSpacing: 0.2,
   },
   testButton: {
     flexDirection: 'row',
@@ -311,13 +464,99 @@
   },
   termsText: {
     fontSize: 12,
-    color: '#71717a',
+    color: '#8e8e93',
     textAlign: 'center',
+    marginTop: 24,
+    lineHeight: 16,
+    paddingHorizontal: 20,
+  },
+  linkText: {
+    color: '#007AFF',
+    fontWeight: '500',
+  },
+  languageButton: {
+    alignItems: 'center',
+    justifyContent: 'center',
+    paddingVertical: 12,
+    paddingHorizontal: 20,
     marginTop: 16,
-    maxWidth: 320,
-    lineHeight: 16,
-  },
-  linkText: {
-    textDecorationLine: 'underline',
+    backgroundColor: '#f8f9fa',
+    borderRadius: 8,
+    borderWidth: 1,
+    borderColor: '#e1e5e9',
+  },
+  languageButtonText: {
+    fontSize: 14,
+    fontWeight: '500',
+    color: '#333333',
+  },
+  modalOverlay: {
+    flex: 1,
+    backgroundColor: 'rgba(0, 0, 0, 0.5)',
+    justifyContent: 'center',
+    alignItems: 'center',
+    paddingHorizontal: 20,
+  },
+  modalContent: {
+    backgroundColor: '#ffffff',
+    borderRadius: 16,
+    padding: 24,
+    width: '100%',
+    maxWidth: 300,
+    shadowColor: '#000',
+    shadowOffset: {
+      width: 0,
+      height: 4,
+    },
+    shadowOpacity: 0.25,
+    shadowRadius: 8,
+    elevation: 8,
+  },
+  modalTitle: {
+    fontSize: 18,
+    fontWeight: '600',
+    color: '#1a1a1a',
+    textAlign: 'center',
+    marginBottom: 20,
+  },
+  languageOption: {
+    flexDirection: 'row',
+    alignItems: 'center',
+    justifyContent: 'space-between',
+    paddingVertical: 16,
+    paddingHorizontal: 16,
+    borderRadius: 8,
+    marginBottom: 8,
+    backgroundColor: '#f8f9fa',
+  },
+  languageOptionSelected: {
+    backgroundColor: '#fbbf24',
+  },
+  languageOptionText: {
+    fontSize: 16,
+    fontWeight: '500',
+    color: '#333333',
+  },
+  languageOptionTextSelected: {
+    color: '#000000',
+    fontWeight: '600',
+  },
+  checkmark: {
+    fontSize: 16,
+    fontWeight: '600',
+    color: '#000000',
+  },
+  modalCloseButton: {
+    alignItems: 'center',
+    justifyContent: 'center',
+    paddingVertical: 12,
+    marginTop: 16,
+    backgroundColor: '#e1e5e9',
+    borderRadius: 8,
+  },
+  modalCloseText: {
+    fontSize: 16,
+    fontWeight: '500',
+    color: '#333333',
   },
 });
